{
  "websites": [
    {
      "name": "Instagram",
      "base_url": "https://instagram.com/{}",
      "url_probe": "https://imginn.com/{}",
      "follow_redirects": true,
      "errorType": "status_code"
    },
    {
      "name": "Twitter/X",
      "base_url": "https://twitter.com/{}",
      "follow_redirects": true,
      "errorType": "unknown"
    },
    {
      "name": "GitHub",
      "base_url": "https://github.com/{}",
      "follow_redirects": true,
      "errorType": "status_code"
    },
    {
      "name": "Reddit",
      "base_url": "https://www.reddit.com/user/{}",
      "follow_redirects": true,
      "errorType": "errorMsg",
      "errorMsg": "<title>Reddit - Dive into anything</title>"
    },
    {
      "name": "Facebook",
      "base_url": "https://www.facebook.com/{}",
      "follow_redirects": true,
      "errorType": "errorMsg",
      "errorMsg": "<title>Facebook</title>"
    },
    {
      "name": "YouTube",
      "base_url": "https://www.youtube.com/@{}",
      "follow_redirects": true,
      "errorType": "status_code"
    },
    {
      "name": "TikTok",
      "base_url": "https://www.tiktok.com/@{}",
      "follow_redirects": true,
      "errorType": "profilePresence",
      "errorMsg": "shareMeta"
    },
    {
      "name": "About Me",
      "base_url": "https://about.me/{}",
      "follow_redirects": true,
      "errorType": "status_code"
    },
    {
      "name": "Independent Academia",
      "base_url": "https://independent.academia.edu/{}",
      "follow_redirects": true,
      "errorType": "status_code"
    },
    {
      "name": "Airbit",
      "base_url": "https://airbit.com/{}",
      "follow_redirects": true,
      "errorType": "status_code"
    },
    {
      "name": "Airliners",
      "base_url": "https://www.airliners.net/user/{}/profile/photos",
      "follow_redirects": true,
      "errorType": "status_code"
    },
    {
      "name": "Duolingo",
      "base_url": "https://www.duolingo.com/profile/{}",
      "url_probe": "https://www.duolingo.com/2017-06-30/users?username={}",
      "follow_redirects": true,
      "errorType": "errorMsg",
      "errorMsg": "{\"users\":[]}"
    },
    {
      "name": "Pinterest",
      "base_url": "https://www.pinterest.com/{}",
      "follow_redirects": true,
      "errorType": "errorMsg",
      "errorMsg": "<title></title>"
    },
    {
      "name": "VSCO",
      "base_url": "https://vsco.co/{}/gallery",
      "follow_redirects": true,
      "errorType": "status_code"
    },
    {
      "name": "Snapchat",
      "base_url": "https://www.snapchat.com/add/{}",
      "follow_redirects": true,
      "errorType": "status_code"
    },
    {
      "name": "Threads",
      "base_url": "https://www.threads.net/{}",
      "follow_redirects": true,
      "errorType": "unknown",
      "errorCode": 200
    },
    {
      "name": "Tumblr",
      "base_url": "https://www.tumblr.com/{}",
      "follow_redirects": true,
      "errorType": "status_code"
    },
    {
      "name": "Keybase",
      "base_url": "https://keybase.io/{}",
      "follow_redirects": true,
      "errorType": "status_code"
    },
    {
      "name": "Wattpad",
      "base_url": "https://www.wattpad.com/user/{}",
      "follow_redirects": true,
      "errorType": "status_code"
    },
    {
      "name": "Mastodon Social",
      "base_url": "https://mastodon.social/@{}",
      "follow_redirects": true,
      "errorType": "status_code"
    },
    {
      "name": "MSTDN Social",
      "base_url": "https://mstdn.social/@{}",
      "follow_redirects": true,
      "errorType": "status_code"
    },
    {
      "name": "Mas.to",
      "base_url": "https://mas.to/@{}",
      "follow_redirects": true,
      "errorType": "status_code"
    },
    {
      "name": "Mastodon World",
      "base_url": "https://mastodon.world/@{}",
      "follow_redirects": true,
      "errorType": "status_code"
    },
    {
      "name": "Fosstodon",
      "base_url": "https://fosstodon.org/@{}",
      "follow_redirects": true,
      "errorType": "status_code"
    },
    {
      "name": "Hachyderm",
      "base_url": "https://hachyderm.io/@{}",
      "follow_redirects": true,
      "errorType": "status_code"
    },
    {
      "name": "Vivaldi Social",
      "base_url": "https://social.vivaldi.net/@{}",
      "follow_redirects": true,
      "errorType": "status_code"
    },
    {
      "name": "Techhub Social",
      "base_url": "https://techhub.social/@{}",
      "follow_redirects": true,
      "errorType": "status_code"
    },
    {
      "name": "Wakatime",
      "base_url": "https://wakatime.com/@{}",
      "follow_redirects": true,
      "errorType": "status_code"
    },
    {
      "name": "Twitch",
      "base_url": "https://twitch.tv/{}",
      "follow_redirects": true,
      "errorType": "errorMsg",
      "errorMsg": "<meta property='og:description' content='Twitch is the world&#39;s leading video platform and community for gamers.'>"
    },
    {
      "name": "Rumble",
      "base_url": "https://rumble.com/c/{}",
      "follow_redirects": true,
      "errorType": "status_code"
    },
    {
      "name": "Kick",
      "base_url": "https://kick.com/{}",
      "follow_redirects": true,
      "errorType": "unknown"
    },
    {
      "name": "Yandex Dzen",
      "base_url": "https://dzen.ru/{}",
      "follow_redirects": true,
      "errorType": "status_code",
      "cookies": [
        {
          "name": "zen_sso_checked",
          "value": "1"
        }
      ]
    },
    {
      "name": "YVision KZ",
      "base_url": "https://yvision.kz/u/{}",
      "follow_redirects": true,
      "errorType": "status_code"
    },
    {
      "name": "Giphy",
      "base_url": "https://giphy.com/channel/{}",
      "follow_redirects": true,
      "errorType": "status_code"
    },
    {
      "name": "Bluesky",
      "base_url": "https://bsky.app/profile/{}.bsky.social",
      "url_probe": "https://public.api.bsky.app/xrpc/app.bsky.actor.getProfile?actor={}.bsky.social",
      "follow_redirects": true,
      "errorType": "status_code"
    },
    {
      "name": "9GAG",
      "base_url": "https://9gag.com/u/{}",
      "follow_redirects": true,
      "errorType": "status_code",
      "cookies": [
        {
          "name": "ts1",
          "value": "4b134fab9439a52a1a8d1789265b0404523ccb08"
        }
      ]
    },
    {
      "name": "Flickr",
      "base_url": "https://flickr.com/photos/{}",
      "follow_redirects": true,
      "errorType": "status_code"
    },
    {
      "name": "Behance",
      "base_url": "https://behance.net/{}",
      "follow_redirects": true,
      "errorType": "status_code"
    },
    {
      "name": "Buy Me a Coffee",
      "base_url": "https://buymeacoffee.com/{}",
      "follow_redirects": true,
      "errorType": "status_code"
    },
    {
      "name": "Ko-fi",
      "base_url": "https://ko-fi.com/{}",
      "follow_redirects": false,
      "errorType": "status_code",
      "errorCode": 302
    },
    {
      "name": "Tinder",
      "base_url": "https://tinder.com/@{}",
      "follow_redirects": true,
      "errorType": "errorMsg",
      "errorMsg": "<title data-react-helmet=\"true\">Tinder | Dating, Make Friends &amp; Meet New People</title>"
    },
    {
      "name": "LinkedIn",
      "base_url": "https://www.linkedin.com/in/{}",
      "follow_redirects": true,
      "errorType": "unknown"
    },
    {
      "name": "Vimeo",
      "base_url": "https://vimeo.com/{}",
      "follow_redirects": true,
      "errorType": "status_code"
    },
    {
      "name": "Patreon",
      "base_url": "https://www.patreon.com/{}",
      "follow_redirects": true,
      "errorType": "status_code"
    },
    {
      "name": "Substack",
      "base_url": "https://{}.substack.com",
      "follow_redirects": true,
      "errorType": "status_code"
    },
    {
      "name": "Medium",
      "base_url": "https://medium.com/@{}",
      "follow_redirects": true,
      "errorType": "errorMsg",
      "errorMsg": "<title data-rh=\"true\">Medium</title>"
    },
    {
      "name": "DEV Community",
      "base_url": "https://dev.to/{}",
      "follow_redirects": true,
      "errorType": "status_code"
    },
    {
      "name": "Hashnode",
      "base_url": "https://hashnode.com/@{}",
      "follow_redirects": true,
      "errorType": "status_code"
    },
    {
      "name": "Spotify",
      "base_url": "https://open.spotify.com/user/{}",
      "follow_redirects": true,
      "errorType": "status_code"
    },
    {
      "name": "Clubhouse",
      "base_url": "https://www.joinclubhouse.com/@{}",
      "follow_redirects": true,
      "errorType": "status_code"
    },
    {
      "name": "Foursquare",
      "base_url": "https://foursquare.com/{}",
      "follow_redirects": true,
      "errorType": "status_code"
    },
    {
      "name": "SoundCloud",
      "base_url": "https://soundcloud.com/{}",
      "follow_redirects": true,
      "errorType": "status_code"
    },
    {
      "name": "Vero",
      "base_url": "https://vero.co/{}",
      "follow_redirects": true,
      "errorType": "errorMsg",
      "errorMsg": "_not-found-page-container_onczy_1"
    },
    {
      "name": "Figma",
      "base_url": "https://www.figma.com/@{}",
      "follow_redirects": true,
      "errorType": "status_code"
    },
    {
      "name": "Linktree",
      "base_url": "https://www.linktr.ee/{}",
      "follow_redirects": true,
      "errorType": "errorMsg",
      "errorMsg": "\"statusCode\":404"
    },
    {
      "name": "Beacons.ai",
      "base_url": "https://beacons.ai/{}",
      "follow_redirects": true,
      "errorType": "errorMsg",
      "errorMsg": "Beacons | Mobile Websites for Creators"
    },
    {
      "name": "Bio.link",
      "base_url": "https://bio.link/{}",
      "follow_redirects": true,
      "errorType": "status_code"
    },
    {
      "name": "Milkshake",
      "base_url": "https://msha.ke/{}",
      "follow_redirects": true,
      "errorType": "status_code"
    },
    {
      "name": "Snipfeed",
      "base_url": "https://snipfeed.co/{}",
      "follow_redirects": true,
      "errorType": "status_code"
    },
    {
      "name": "Ayo.so",
      "base_url": "https://ayo.so/{}",
      "follow_redirects": true,
      "errorType": "status_code"
    },
    {
      "name": "Carrd",
      "base_url": "https://{}.carrd.co",
      "follow_redirects": true,
      "errorType": "status_code"
    },
    {
      "name": "Steam Community (User)",
      "base_url": "https://steamcommunity.com/id/{}",
      "follow_redirects": true,
      "errorType": "errorMsg",
      "errorMsg": "<title>Steam Community :: Error</title>"
    },
    {
      "name": "Dev Community",
      "base_url": "https://dev.to/{}",
      "follow_redirects": true,
      "errorType": "status_code"
    },
    {
      "name": "Daily.dev",
      "base_url": "https://app.daily.dev/{}",
      "follow_redirects": true,
      "errorType": "profilePresence",
      "errorMsg": "{\"props\":{\"pageProps\":{\"user\":{\"id\":"
    },
    {
      "name": "HackerNews",
      "base_url": "https://news.ycombinator.com/user?id={}",
      "follow_redirects": true,
      "errorType": "errorMsg",
      "errorMsg": "No such user."
    },
    {
      "name": "HackTheBox Forum",
      "base_url": "https://forum.hackthebox.com/u/{}",
      "follow_redirects": true,
      "errorType": "status_code"
    },
    {
      "name": "1337x.to",
      "base_url": "https://www.1337x.to/user/{}/",
      "follow_redirects": true,
      "errorType": "errorMsg",
      "errorMsg": "<title>Error something went wrong.</title>"
    },
    {
      "name": "7Cups",
      "base_url": "https://www.7cups.com/@{}",
      "follow_redirects": true,
      "errorType": "status_code"
    },
    {
      "name": "8Tracks",
      "base_url": "https://8tracks.com/{}",
      "url_probe": "https://8tracks.com/users/check_username?login={}&format=jsonh",
      "follow_redirects": true,
      "errorType": "errorMsg",
      "errorMsg": "{\"available\":true"
    },
    {
      "name": "All My Links",
      "base_url": "https://allmylinks.com/{}",
      "follow_redirects": true,
      "errorType": "status_code"
    },
    {
      "name": "Aniworld.to",
      "base_url": "https://aniworld.to/user/profil/{}",
      "follow_redirects": true,
      "errorType": "errorMsg",
      "errorMsg": "<title>Profil | AniWorld.to - Animes gratis legal online ansehen</title>"
    },
    {
      "name": "Anilist",
      "base_url": "https://anilist.co/user/{}/",
      "follow_redirects": true,
      "errorType": "errorMsg",
      "errorMsg": "<title>AniList</title>"
    },
    {
      "name": "Apple Developers",
      "base_url": "https://developer.apple.com/forums/profile/{}",
      "follow_redirects": true,
      "errorType": "status_code"
    },
    {
      "name": "Apple Discussions",
      "base_url": "https://discussions.apple.com/profile/{}",
      "follow_redirects": true,
      "errorType": "status_code"
    },
    {
      "name": "Archive Of Our Own (AO3)",
      "base_url": "https://archiveofourown.org/users/{}",
      "follow_redirects": true,
      "errorType": "status_code"
    },
    {
      "name": "Telegram",
      "base_url": "https://t.me/{}",
      "follow_redirects": true,
      "errorType": "errorMsg",
      "errorMsg": "If you have <strong>Telegram</strong>, you can contact"
    },
    {
      "name": "LastFM",
      "base_url": "https://last.fm/user/{}",
      "follow_redirects": true,
      "errorType": "status_code"
    },
    {
      "name": "Chess",
      "base_url": "https://www.chess.com/member/{}",
      "follow_redirects": true,
      "errorType": "status_code"
    },
    {
      "name": "Lichess",
      "base_url": "https://lichess.org/@/{}",
      "follow_redirects": true,
      "errorType": "status_code"
    },
    {
      "name": "Codecademy",
      "base_url": "https://www.codecademy.com/profiles/{}",
      "follow_redirects": true,
      "errorType": "errorMsg",
      "errorMsg": "<title>Profile Not Found | Codecademy</title>"
    },
    {
      "name": "Gitlab",
      "base_url": "https://gitlab.com/{}",
      "follow_redirects": true,
      "errorType": "status_code"
    },
    {
        "name": "sourcehut",
        "base_url": "https://sr.ht/~{}/",
        "follow_redirects": true,
        "errorType": "status_code"
    },
    {
      "name": "Disqus",
      "base_url": "https://disqus.com/by/{}",
      "follow_redirects": true,
      "errorType": "status_code"
    },
    {
      "name": "Docker Hub",
      "base_url": "https://hub.docker.com/u/{}",
      "follow_redirects": true,
      "errorType": "status_code"
    },
    {
      "name": "Kali Linux Forums",
      "base_url": "https://forums.kali.org/u/{}",
      "follow_redirects": true,
      "errorType": "status_code"
    },
    {
      "name": "Imgur",
      "base_url": "https://imgur.com/user/{}",
      "url_probe":"https://api.imgur.com/account/v1/accounts/{}?client_id=546c25a59c58ad7",
      "follow_redirects": true,
      "errorType": "status_code"
    },
    {
      "name": "GameFAQs Community",
      "base_url": "https://gamefaqs.gamespot.com/community/{}",
      "follow_redirects": true,
      "errorType": "status_code"
    },
    {
      "name": "KASKUS",
      "base_url": "https://www.kaskus.co.id/@{}",
      "follow_redirects": true,
      "errorType": "status_code"
    },
    {
      "name": "TripAdvisor Forums",
      "base_url": "https://www.tripadvisor.com/Profile/{}",
      "follow_redirects": true,
      "errorType": "status_code"
    },
    {
      "name": "Lobsters",
      "base_url": "https://lobste.rs/~{}",
      "follow_redirects": true,
      "errorType": "status_code"
    },
    {
      "name": "PHUCKS",
      "base_url": "https://phuks.co/u/{}",
      "follow_redirects": true,
      "errorType": "status_code"
    },
    {
      "name": "Hubski",
      "base_url": "https://hubski.com/user/{}",
      "follow_redirects": true,
      "errorType": "errorMsg",
      "errorMsg": "<a href=\"/\">No such user.</a>"
    },
    {
      "name": "Tildes",
      "base_url": "https://tildes.net/~{}",
      "follow_redirects": true,
      "errorType": "status_code"
    },
    {
      "name": "Leetcode",
      "base_url": "https://leetcode.com/u/{}",
      "follow_redirects": true,
      "errorType": "unknown"
    },
    {
      "name": "SourceForge",
      "base_url": "https://sourceforge.net/u/{}",
      "follow_redirects": true,
      "errorType": "status_code"
    },
    {
      "name": "Bitwarden Forums",
      "base_url": "https://community.bitwarden.com/u/{}",
      "follow_redirects": true,
      "errorType": "status_code"
    },
    {
      "name": "Blipfoto",
      "base_url": "https://www.blipfoto.com/{}",
      "follow_redirects": true,
      "errorType": "status_code"
    },
    {
      "name": "Archive.org",
      "base_url": "https://archive.org/details/@{}",
      "follow_redirects": true,
      "errorType": "unknown",
      "errorCode": 200
    },
    {
      "name": "ArtStation",
      "base_url": "https://www.artstation.com/{}",
      "follow_redirects": true,
      "errorType": "unknown"
    },
    {
      "name": "Asciinema",
      "base_url": "https://asciinema.org/~{}",
      "follow_redirects": true,
      "errorType": "status_code"
    },
    {
      "name": "Fedora Discussion",
      "base_url": "https://discussion.fedoraproject.org/u/{}",
      "follow_redirects": true,
      "errorType": "status_code"
    },
    {
      "name": "Atcoder",
      "base_url": "https://atcoder.jp/users/{}",
      "follow_redirects": true,
      "errorType": "status_code"
    },
    {
      "name": "Audio Jungle",
      "base_url": "https://audiojungle.net/user/{}",
      "follow_redirects": true,
      "errorType": "status_code"
    },
    {
      "name": "Autofrage",
      "base_url": "https://www.autofrage.net/nutzer/{}",
      "follow_redirects": true,
      "errorType": "status_code"
    },
    {
      "name": "Avizo",
      "base_url": "https://www.avizo.cz/{}",
      "follow_redirects": false,
      "errorType": "status_code",
      "errorCode": 301
    },
    {
      "name": "BOOTH",
      "base_url": "https://{}.booth.pm/",
      "follow_redirects": false,
      "errorType": "status_code",
      "errorCode": 302
    },
    {
      "name": "Bandcamp",
      "base_url": "https://www.bandcamp.com/{}",
      "follow_redirects": true,
      "errorType": "status_code"
    },
    {
      "name": "Blogger",
      "base_url": "https://{}.blogspot.com",
      "follow_redirects": true,
      "errorType": "status_code"
    },
    {
      "name": "BoardGameGeek",
      "base_url": "https://boardgamegeek.com/user/{}",
      "follow_redirects": true,
      "errorType": "errorMsg",
      "errorMsg": "User not found"
    },
    {
      "name": "Bookcrossing",
      "base_url": "https://www.bookcrossing.com/mybookshelf/{}",
      "follow_redirects": true,
      "errorType": "status_code"
    },
    {
      "name": "Brave Community",
      "base_url": "https://community.brave.com/u/{}",
      "follow_redirects": true,
      "errorType": "status_code"
    },
    {
      "name": "Strava",
      "base_url": "https://www.strava.com/athletes/{}",
      "follow_redirects": true,
      "errorType": "status_code"
    },
    {
      "name": "Bugcrowd",
      "base_url": "https://bugcrowd.com/{}",
      "follow_redirects": true,
      "errorType": "status_code"
    },
    {
      "name": "Buzzfeed",
      "base_url": "https://www.buzzfeed.com/{}",
      "follow_redirects": true,
      "errorType": "status_code"
    },
    {
      "name": "CGTrader",
      "base_url":"https://www.cgtrader.com/{}",
      "follow_redirects": true,
      "errorType": "status_code"
    },
    {
      "name": "CNET",
      "base_url":"https://www.cnet.com/profiles/{}/",
      "follow_redirects": true,
      "errorType": "status_code"
    },
    {
      "name": "CSSBattle",
      "base_url":"https://cssbattle.dev/player/{}",
      "follow_redirects": true,
      "errorType": "errorMsg",
      "errorMsg": "<title>CSSBattle</title>"
    },
    {
      "name": "CTAN",
      "base_url":"https://ctan.org/author/{}",
      "follow_redirects": true,
      "errorType": "status_code"
    },
    {
      "name": "Caddy Community",
      "base_url":"https://caddy.community/u/{}",
      "follow_redirects": true,
      "errorType": "status_code"
    },
    {
     "name": "Car Talk Community",
      "base_url":"https://community.cartalk.com/u/{}",
      "follow_redirects": true,
      "errorType": "status_code" 
    },
    {
      "name": "Career.habr",
      "base_url": "https://career.habr.com/{}",
      "follow_redirects": true,
      "errorType": "status_code"
    },
    {
      "name": "Championat",
      "base_url": "https://www.championat.com/user/{}",
      "follow_redirects": true,
      "errorType": "status_code"
    },
    {
      "name": "Chaos",
      "base_url": "https://chaos.social/@{}",
      "follow_redirects": true,
      "errorType": "status_code"
    },
    {
      "name": "Chatujme.cz",
      "base_url": "https://profil.chatujme.cz/{}",
      "follow_redirects": true,
      "errorType": "status_code"
    },
    {
      "name": "Choice Community",
      "base_url": "https://choice.community/u/{}",
      "follow_redirects": true,
      "errorType": "status_code"
    },
    {
      "name": "Clapper",
      "base_url": "https://clapperapp.com/{}",
      "follow_redirects": true,
      "errorType": "status_code"
    },
    {
      "name": "Cloudflare Community",
      "base_url": "https://community.cloudflare.com/u/{}",
      "follow_redirects": true,
      "errorType": "unknown"
    },
    {
      "name": "Clubhouse",
      "base_url": "https://www.clubhouse.com/@{}",
      "follow_redirects": true,
      "errorType": "status_code"
    },
    {
      "name": "Code Snippet Wiki",
      "base_url": "https://codesnippets.fandom.com/wiki/User:{}",
      "follow_redirects": true,
      "errorType": "status_code"
    },
    {
      "name": "Codeberg",
      "base_url": "https://codeberg.org/{}",
      "follow_redirects": true,
      "errorType": "status_code"
    },
    {
      "name": "Codecademy",
      "base_url": "https://www.codecademy.com/profiles/{}",
      "follow_redirects": true,
      "errorType": "errorMsg",
      "errorMsg": "This profile could not be found"
    },
    {
      "name": "Codechef",
      "base_url": "https://www.codechef.com/users/{}",
      "follow_redirects": true,
      "errorType": "errorMsg",
      "errorMsg": "<meta property=\"og:title\" content=\"CodeChef | CodeChef: Practical coding for everyone\" />"
    },
    {
      "name": "Codeforces",
      "base_url": "https://codeforces.com/profile/{}",
      "url_probe": "https://codeforces.com/api/user.info?handles={}",
      "follow_redirects": true,
      "errorType": "status_code"
    },
    {
      "name": "Codepen",
      "base_url": "https://codepen.io/{}",
      "follow_redirects": true,
      "errorType": "unknown"
    },
    {
      "name": "Coders Rank",
      "base_url": "https://profile.codersrank.io/user/{}/",
      "follow_redirects": true,
      "errorType": "errorMsg",
      "errorMsg": "not a registered member"
    },
    {
      "name": "Coderwall",
      "base_url": "https://coderwall.com/{}",
      "follow_redirects": true,
      "errorType": "status_code"
    },
    {
      "name": "Codewars",
      "base_url": "https://www.codewars.com/users/{}",
      "follow_redirects": true,
      "errorType": "status_code"
    },
    {
      "name": "ColourLovers",
      "base_url": "https://www.colourlovers.com/lover/{}",
      "follow_redirects": true,
      "errorType": "status_code"
    },
    {
      "name": "Coroflot",
      "base_url": "https://www.coroflot.com/{}",
      "follow_redirects": true,
      "errorType": "status_code"
    },
    {
      "name": "Cracked",
      "base_url": "https://www.cracked.com/members/{}",
      "follow_redirects": false,
      "errorType": "status_code",
      "errorCode": 302
    },
    {
      "name": "Crevado",
      "base_url": "https://{}.crevado.com",
      "follow_redirects": true,
      "errorType": "status_code"
    },
    {
      "name": "Crowdin",
      "base_url": "https://crowdin.com/profile/{}",
      "follow_redirects": true,
      "errorType": "status_code"
    },
    {
      "name": "Cryptomator Forum",
      "base_url": "https://community.cryptomator.org/u/{}",
      "follow_redirects": true,
      "errorType": "status_code"
    },
    {
      "name": "Cults3D",
      "base_url": "https://cults3d.com/en/users/{}",
      "follow_redirects": true,
      "errorType": "status_code"
    },
    {
      "name": "CyberDefenders",
      "base_url": "https://cyberdefenders.org/p/{}",
      "follow_redirects": false,
      "errorType": "status_code",
      "errorCode": 301
    },
    {
      "name": "DMOJ",
      "base_url": "https://dmoj.ca/user/{}",
      "follow_redirects": true,
      "errorType": "status_code"
    },
    {
      "name": "DailyMotion",
      "base_url": "https://www.dailymotion.com/{}",
      "follow_redirects": true,
      "errorType": "unknown",
      "errorCode": 200
    },
    {
      "name": "Dealabs",
      "base_url": "https://www.dealabs.com/profile/{}",
      "follow_redirects": true,
      "errorType": "status_code"
    },
    {
      "name": "DeviantART",
      "base_url": "https://{}.deviantart.com",
      "follow_redirects": true,
      "errorType": "status_code"
    },
    {
      "name": "Discogs",
      "base_url": "https://www.discogs.com/user/{}",
      "follow_redirects": true,
      "errorType": "status_code"
    },
    {
      "name": "Eintracht Frankfurt Forum",
      "base_url": "https://community.eintracht.de/fans/{}",
      "follow_redirects": true,
      "errorType": "status_code"
    },
    {
      "name": "Envato Forum",
      "base_url": "https://forums.envato.com/u/{}",
      "follow_redirects": true,
      "errorType": "status_code"
    },
    {
      "name": "Exposure",
      "base_url": "https://{}.exposure.co/",
      "follow_redirects": true,
      "errorType": "status_code"
    },
    {
      "name": "Exophase",
      "base_url": "https://www.exophase.com/user/{}/",
      "follow_redirects": true,
      "errorType": "status_code"
    },
    {
      "name": "EyeEm",
      "base_url": "https://www.eyeem.com/u/{}",
      "follow_redirects": true,
      "errorType": "status_code"
    },
    {
      "name": "Fameswap",
      "base_url": "https://fameswap.com/user/{}",
      "follow_redirects": true,
      "errorType": "unknown"
    },
    {
      "name": "Fanpop",
      "base_url": "https://www.fanpop.com/fans/{}",
      "follow_redirects": false,
      "errorType": "status_code",
      "errorCode": 302
    },
    {
      "name": "Finanzfrage",
      "base_url": "https://www.finanzfrage.net/nutzer/{}",
      "follow_redirects": true,
      "errorType": "status_code"
    },
    {
      "name": "Flightradar24",
      "base_url": "https://my.flightradar24.com/{}",
      "follow_redirects": true,
      "errorType": "status_code"
    },
    {
      "name": "Flipboard",
      "base_url": "https://flipboard.com/@{}",
      "follow_redirects": true,
      "errorType": "status_code"
    },
    {
      "name": "Rusfootball",
      "base_url": "https://www.rusfootball.info/user/{}/",
      "follow_redirects": true,
      "errorType": "status_code"
    },
    {
      "name": "FortniteTracker",
      "base_url": "https://fortnitetracker.com/profile/all/{}",
      "follow_redirects": true,
      "errorType": "unknown"
    },
    {
      "name": "Freelance.habr",
      "base_url": "https://freelance.habr.com/freelancers/{}",
      "follow_redirects": true,
      "errorType": "status_code"
    },
    {
      "name": "Freelancer",
      "base_url": "https://www.freelancer.com/u/{}",
      "follow_redirects":true,
      "errorType": "status_code"
    },
    {
      "name": "Freesound",
      "base_url": "https://freesound.org/people/{}/",
      "follow_redirects": true,
      "errorType": "status_code"
    },
    {
      "name": "GaiaOnline",
      "base_url": "https://www.gaiaonline.com/profiles/{}",
      "follow_redirects": true,
      "errorType": "errorMsg",
      "errorMsg": "No user ID specified or user does not exist!"
    },
    {
      "name": "Gamespot",
      "base_url": "https://www.gamespot.com/profile/{}/",
      "follow_redirects": true,
      "errorType": "status_code"
    },
    {
      "name": "GeeksforGeeks",
      "base_url": "https://auth.geeksforgeeks.org/user/{}",
      "follow_redirects": true,
      "errorType": "status_code"
    },
    {
      "name": "Genius (Artists)",
      "base_url": "https://genius.com/artists/{}",
      "follow_redirects": true,
      "errorType": "status_code"
    },
    {
      "name": "Genius (Users)",
      "base_url": "https://genius.com/{}",
      "follow_redirects": true,
      "errorType": "status_code"
    },
    {
      "name": "Gesundheitsfrage",
      "base_url": "https://www.gesundheitsfrage.net/nutzer/{}",
      "follow_redirects": true,
      "errorType": "status_code"
    },
    {
      "name": "GetMyUni",
      "base_url": "https://www.getmyuni.com/author/{}",
      "follow_redirects": true,
      "errorType": "status_code"
    },
    {
      "name": "Giant Bomb",
      "base_url": "https://www.giantbomb.com/profile/{}/",
      "follow_redirects": true,
      "errorType": "status_code"
    },
    {
      "name": "GitBook",
      "base_url": "https://{}.gitbook.io/",
      "follow_redirects": true,
      "errorType": "status_code"
    },
    {
      "name": "GitHub Pages",
      "base_url": "https://{}.github.io/",
      "follow_redirects": true,
      "errorType": "status_code"
    },
    {
      "name": "Gitea",
      "base_url": "https://gitea.com/{}",
      "follow_redirects": true,
      "errorType": "status_code"
    },
    {
      "name": "Gitee",
      "base_url": "https://gitee.com/{}",
      "follow_redirects": true,
      "errorType": "status_code"
    },
    {
      "name": "GoodReads",
      "base_url": "https://www.goodreads.com/{}",
      "follow_redirects":true,
      "errorType": "status_code"
    },
    {
      "name": "Gradle",
      "base_url": "https://plugins.gradle.org/u/{}",
      "follow_redirects": true,
      "errorType": "status_code"
    },
    {
      "name": "Grailed",
      "base_url": "https://www.grailed.com/{}",
      "follow_redirects": true,
      "errorType": "status_code"
    },
    {
      "name": "Gravatar",
      "base_url": "http://en.gravatar.com/{}",
      "follow_redirects": true,
      "errorType": "status_code"
    },
    {
      "name": "Gumroad",
      "base_url": "https://{}.gumroad.com/",
      "follow_redirects": true,
      "errorType": "status_code"
    },
    {
      "name": "Gutefrage",
      "base_url": "https://www.gutefrage.net/nutzer/{}",
      "follow_redirects": true,
      "errorType": "status_code"
    },
    {
      "name": "Hackaday",
      "base_url": "https://hackaday.io/{}",
      "follow_redirects": true,
      "errorType": "status_code"
    },
    {
      "name": "HackenProof",
      "base_url": "https://hackenproof.com/hackers/{}",
      "follow_redirects": true,
      "errorType": "unknown"
    },
    {
      "name": "HackerEarth",
      "base_url": "https://hackerearth.com/@{}",
      "follow_redirects": true,
      "errorType": "errorMsg",
      "errorMsg": "<title> 404 | HackerEarth</title>"
    },
    {
      "name": "HackerOne",
      "base_url": "https://hackerone.com/{}",
      "follow_redirects": true,
      "errorType": "status_code"
    },
    {
      "name": "HackerRank",
      "base_url": "https://hackerrank.com/{}",
      "follow_redirects": true,
      "errorType": "unknown",
      "errorCode": 200
    },
    {
      "name": "Harvard Scholar",
      "base_url": "https://scholar.harvard.edu/{}",
      "follow_redirects": true,
      "errorType": "status_code"
    },
    {
      "name": "Hashnode",
      "base_url": "https://hashnode.com/@{}",
      "follow_redirects": true,
      "errorType": "status_code"
    },
    {
      "name": "Houzz",
      "base_url": "https://houzz.com/user/{}",
      "follow_redirects": true,
      "errorType": "status_code"
    },
    {
      "name": "HubPages",
      "base_url": "https://hubpages.com/@{}",
      "follow_redirects": true,
      "errorType": "status_code"
    },
    {
      "name": "Hubski",
      "base_url": "https://hubski.com/user/{}",
      "follow_redirects": true,
      "errorType": "errorMsg",
      "errorMsg": "No such user."
    },
    {
      "name": "IFTTT",
      "base_url": "https://www.ifttt.com/p/{}",
      "follow_redirects": true,
      "errorType": "status_code"
    },
    {
      "name": "IRC-Galleria",
      "base_url": "https://irc-galleria.net/user/{}",
      "follow_redirects": false,
      "errorType": "status_code",
      "errorCode": 302
    },
    {
      "name": "Icons8 Community",
      "base_url": "https://community.icons8.com/u/{}",
      "follow_redirects": true,
      "errorType": "status_code"
    },
    {
      "name": "Guns.lol",
      "base_url": "https://guns.lol/{}",
      "follow_redirects": true,
      "errorType": "unknown",
      "errorCode": 307
    },
    {
      "name": "OpenAI Community",
      "base_url": "https://community.openai.com/u/{}",
      "follow_redirects": true,
      "errorType": "status_code"
    },
    {
      "name": "OMG.lol",
      "base_url": "https://{}.omg.lol",
      "follow_redirects": true,
      "errorType": "status_code"
    },
    {
      "name": "Polar",
      "base_url": "https://polar.sh/{}",
      "follow_redirects": true,
      "errorType": "status_code"
    },
    {
      "name": "Quizlet",
      "base_url": "https://quizlet.com/user/{}/sets",
      "follow_redirects": true,
      "errorType": "status_code"
    },
    {
      "name": "PyPi",
      "base_url": "https://pypi.org/user/{}",
      "url_probe":"https://pypi.org/_includes/administer-user-include/{}",
      "follow_redirects": true,
      "errorType": "status_code"
    },
    {
      "name": "Trusted Tutors",
      "base_url": "https://trusted-tutors.co.uk/instructor/{}",
      "follow_redirects": true,
      "errorType": "status_code"
    },
    {
      "name": "Instructables",
      "base_url": "https://www.instructables.com/member/{}",
      "url_probe": "https://www.instructables.com/json-api/showAuthorExists?screenName={}",
      "follow_redirects": true,
      "errorType": "status_code"
    },
    {
      "name": "Intigriti",
      "base_url": "https://app.intigriti.com/profile/{}",
      "url_probe": "https://api.intigriti.com/user/public/profile/{}",
      "follow_redirects": true,
      "errorType": "status_code"
    },
    {
      "name": "Ionic Forum",
      "base_url": "https://forum.ionicframework.com/u/{}",
      "follow_redirects": true,
      "errorType": "status_code"
    },
    {
      "name": "Issuu",
      "base_url": "https://issuu.com/{}",
      "follow_redirects": true,
      "errorType": "status_code"
    },
    {
      "name": "Itch.io",
      "base_url": "https://{}.itch.io/",
      "follow_redirects": true,
      "errorType": "status_code"
    },
    {
      "name": "Itemfix",
      "base_url": "https://www.itemfix.com/c/{}",
      "follow_redirects": true,
      "errorType": "errorMsg",
      "errorMsg": "<title>ItemFix - Channel: </title>"
    },
    {
      "name": "Jellyfin Weblate",
      "base_url": "https://translate.jellyfin.org/user/{}/",
      "follow_redirects": true,
      "errorType": "status_code"
    },
    {
      "name": "Jimdo",
      "base_url": "https://{}.jimdosite.com",
      "follow_redirects": true,
      "errorType": "errorMsg",
      "errorMsg": "Not Found"
    },
    {
      "name": "Joplin Forum",
      "base_url": "https://discourse.joplinapp.org/u/{}",
      "follow_redirects": true,
      "errorType": "status_code"
    },
    {
      "name": "Kaggle",
      "base_url": "https://www.kaggle.com/{}",
      "follow_redirects": true,
      "errorType": "status_code"
    },
    {
      "name": "Kaskus",
      "base_url": "https://www.kaskus.co.id/@{}",
      "follow_redirects": true,
      "errorType": "status_code"
    },
    {
      "name": "Kick",
      "base_url": "https://kick.com/{}",
      "url_probe": "https://kick.com/api/v2/channels/{}",
      "follow_redirects": true,
      "errorType": "unknown"
    },
    {
      "name": "Kongregate",
      "base_url": "https://www.kongregate.com/accounts/{}",
      "follow_redirects": true,
      "errorType": "status_code"
    },
    {
      "name": "LOR",
      "base_url": "https://www.linux.org.ru/people/{}/profile",
      "follow_redirects": true,
      "errorType": "status_code"
    },
    {
      "name": "Launchpad",
      "base_url": "https://launchpad.net/~{}",
      "follow_redirects": true,
      "errorType": "status_code"
    },
    {
      "name": "LessWrong",
      "base_url": "https://www.lesswrong.com/users/@{}",
      "follow_redirects": true,
      "errorType": "status_code"
    },
    {
      "name": "Letterboxd",
      "base_url": "https://letterboxd.com/{}",
      "follow_redirects": true,
      "errorType": "status_code"
    },
    {
      "name": "LibraryThing",
      "base_url": "https://www.librarything.com/profile/{}",
      "follow_redirects": true,
      "errorType": "errorMsg",
      "errorMsg": "<p>Error: This user doesn't exist</p>"
    },
    {
      "name": "Lichess",
      "base_url": "https://lichess.org/@/{}",
      "follow_redirects": true,
      "errorType": "status_code"
    },
    {
      "name": "Listed",
      "base_url": "https://listed.to/@{}",
      "follow_redirects": true,
      "errorType": "status_code"
    },
    {
      "name": "LiveJournal",
      "base_url": "https://{}.livejournal.com",
      "follow_redirects": true,
      "errorType": "status_code"
    },
    {
      "name": "Lobsters",
      "base_url": "https://lobste.rs/u/{}",
      "follow_redirects": true,
      "errorType": "status_code"
    },
    {
      "name": "LottieFiles",
      "base_url": "https://lottiefiles.com/{}",
      "follow_redirects": true,
      "errorType": "status_code"
    },
    {
      "name": "MMORPG Forum",
      "base_url": "https://forums.mmorpg.com/profile/{}",
      "follow_redirects": true,
      "errorType": "status_code"
    },
    {
      "name": "Memrise",
      "base_url": "https://www.memrise.com/user/{}/",
      "follow_redirects": true,
      "errorType": "status_code"
    },
    {
      "name": "Minecraft",
      "base_url": "https://api.mojang.com/users/profiles/minecraft/{}",
      "follow_redirects": true,
      "errorType": "status_code"
    },
    {
      "name": "MixCloud",
      "base_url": "https://www.mixcloud.com/{}/",
      "url_probe": "https://api.mixcloud.com/{}/",
      "follow_redirects": true,
      "errorType": "status_code"
    },
    {
      "name": "Monkeytype",
      "base_url": "https://monkeytype.com/profile/{}",
      "url_probe": "https://api.monkeytype.com/users/{}/profile",
      "follow_redirects": true,
      "errorType": "status_code"
    },
    {
      "name": "Motorradfrage",
      "base_url": "https://www.motorradfrage.net/nutzer/{}",
      "follow_redirects": true,
      "errorType": "status_code"
    },
    {
      "name": "MyAnimeList",
      "base_url": "https://myanimelist.net/profile/{}",
      "follow_redirects": true,
      "errorType": "status_code"
    },
    {
      "name": "MyMiniFactory",
      "base_url": "https://www.myminifactory.com/users/{}",
      "follow_redirects": true,
      "errorType": "status_code"
    },
    {
      "name": "MyDramaList",
      "base_url": "https://www.mydramalist.com/profile/{}",
      "follow_redirects": true,
      "errorType": "errorMsg",
      "errorMsg": "Sign in - MyDramaList"
    },
    {
      "name": "Myspace",
      "base_url": "https://myspace.com/{}",
      "follow_redirects": true,
      "errorType": "status_code"
    },
    {
      "name": "NICommunityForum",
      "base_url": "https://community.native-instruments.com/profile/{}",
      "follow_redirects": true,
      "errorType": "status_code"
    },
    {
      "name": "NationStates Nation",
      "base_url": "https://nationstates.net/nation={}",
      "follow_redirects": true,
      "errorType": "errorMsg",
      "errorMsg": "<title>NationStates | Not Found</title>"
    },
    {
      "name": "NationStates Region",
      "base_url": "https://nationstates.net/region={}",
      "follow_redirects": true,
      "errorType": "errorMsg",
      "errorMsg": "<title>NationStates | Not Found</title>"
    },
    {
      "name": "Naver",
      "base_url": "https://blog.naver.com/{}",
      "follow_redirects": true,
      "errorType": "status_code"
    },
    {
      "name": "Needrom",
      "base_url": "https://www.needrom.com/author/{}/",
      "follow_redirects": true,
      "errorType": "status_code"
    },
    {
      "name": "Newgrounds",
      "base_url": "https://{}.newgrounds.com",
      "follow_redirects": true,
      "errorType": "status_code"
    },
    {
      "name": "Nextcloud Forum",
      "base_url": "https://help.nextcloud.com/u/{}/summary",
      "follow_redirects": true,
      "errorType": "unknown"
    },
    {
      "name": "Nightbot",
      "base_url": "https://nightbot.tv/t/{}/commands",
      "url_probe": "https://api.nightbot.tv/1/channels/t/{}",
      "follow_redirects": true,
      "errorType": "status_code"
    },
    {
      "name": "NintendoLife",
      "base_url": "https://www.nintendolife.com/users/{}",
      "follow_redirects": true,
      "errorType": "status_code"
    },
    {
      "name": "NitroType",
      "base_url": "https://www.nitrotype.com/racer/{}",
      "follow_redirects": true,
      "errorType": "errorMsg",
      "errorMsg": "<title>Nitro Type | Competitive Typing Game | Race Your Friends</title>"
    },
    {
      "name": "NotABug.org",
      "base_url": "https://notabug.org/{}",
      "follow_redirects": true,
      "errorType": "status_code"
    },
    {
      "name": "Nyaa.si",
      "base_url": "https://nyaa.si/user/{}",
      "follow_redirects": true,
      "errorType": "status_code"
    },
    {
      "name": "OpenStreetMap",
      "base_url": "https://www.openstreetmap.org/user/{}",
      "follow_redirects": true,
      "errorType": "status_code"
    },
    {
      "name": "Opensource",
      "base_url": "https://opensource.com/users/{}",
      "follow_redirects": true,
      "errorType": "status_code"
    },
    {
      "name": "OurDJTalk",
      "base_url": "https://ourdjtalk.com/members?username={}",
      "follow_redirects": false,
      "errorType": "status_code",
      "errorCode": 301
    },
    {
      "name": "PCGamer",
      "base_url": "https://forums.pcgamer.com/members/?username={}",
      "follow_redirects": false,
      "errorType": "status_code",
      "errorCode": 200
    },
    {
      "name": "PSNProfiles Forum",
      "base_url": "https://forum.psnprofiles.com/profile/{}",
      "follow_redirects": true,
      "errorType": "unknown"
    },
    {
      "name": "Packagist",
      "base_url": "https://packagist.org/packages/{}/",
      "follow_redirects": true,
      "errorType": "response_url",
      "response_url": "https://packagist.org/search/?q={}&reason=vendor_not_found"
    },
    {
      "name": "Pastebin",
      "base_url": "https://pastebin.com/u/{}",
      "follow_redirects": true,
      "errorType": "status_code"
    },
    {
      "name": "PentesterLab",
      "base_url": "https://pentesterlab.com/profile/{}",
      "follow_redirects": true,
      "errorType": "status_code"
    },
    {
      "name": "PepperIT",
      "base_url": "https://www.pepper.it/profile/{}/",
      "follow_redirects": true,
      "errorType": "status_code"
    },
    {
      "name": "Periscope",
      "base_url": "https://www.periscope.tv/{}/",
      "follow_redirects": true,
      "errorType": "status_code"
    },
    {
      "name": "Pinkbike",
      "base_url": "https://www.pinkbike.com/u/{}/",
      "follow_redirects": true,
      "errorType": "unknown"
    },
    {
      "name": "Pokemon Showdown",
      "base_url": "https://pokemonshowdown.com/users/{}",
      "follow_redirects": true,
      "errorType": "status_code"
    },
    {
      "name": "Polarsteps",
      "base_url": "https://polarsteps.com/{}",
      "url_probe": "https://api.polarsteps.com/users/byusername/{}",
      "follow_redirects": true,
      "errorType": "status_code"
    },
    {
      "name": "Polymart",
      "base_url": "https://polymart.org/user/{}",
      "follow_redirects": true,
      "errorType": "unknown"
    },
    {
      "name": "PromoDJ",
      "base_url": "http://promodj.com/{}",
      "follow_redirects": true,
      "errorType": "status_code"
    },
    {
      "name": "Rajce.net",
      "base_url": "https://{}.rajce.idnes.cz/",
      "follow_redirects": true,
      "errorType": "status_code"
    },
    {
      "name": "Rarible",
      "base_url": "https://rarible.com/{}",
      "url_probe": "https://rarible.com/marketplace/api/v4/urls/{}",
      "follow_redirects": true,
      "errorType": "status_code"
    },
    {
      "name": "Rate Your Music",
      "base_url": "https://rateyourmusic.com/~{}",
      "follow_redirects": true,
      "errorType": "unknown"
    },
    {
      "name": "Rclone Forum",
      "base_url": "https://forum.rclone.org/u/{}",
      "follow_redirects": true,
      "errorType": "status_code"
    },
    {
      "name": "Redbubble",
      "base_url": "https://www.redbubble.com/people/{}",
      "follow_redirects": true,
      "errorType": "status_code"
    },
    {
      "name": "Reisefrage",
      "base_url": "https://www.reisefrage.net/nutzer/{}",
      "follow_redirects": true,
      "errorType": "status_code"
    },
    {
      "name": "Replit.com",
      "base_url": "https://replit.com/@{}",
      "follow_redirects": true,
      "errorType": "status_code"
    },
    {
      "name": "ResearchGate",
      "base_url": "https://www.researchgate.net/profile/{}",
      "follow_redirects": true,
      "errorType": "status_code"
    },
    {
      "name": "ReverbNation",
      "base_url": "https://www.reverbnation.com/{}",
      "follow_redirects": true,
      "errorType": "status_code"
    },
    {
      "name": "Roblox",
      "base_url": "https://www.roblox.com/user.aspx?username={}",
      "follow_redirects": true,
      "errorType": "status_code"
    },
    {
      "name": "RubyGems",
      "base_url": "https://rubygems.org/profiles/{}",
      "follow_redirects": true,
      "errorType": "status_code"
    },
    {
      "name": "RuneScape",
      "base_url": "https://apps.runescape.com/runemetrics/app/overview/player/{}",
      "url_probe": "https://apps.runescape.com/runemetrics/profile/profile?user={}",
      "follow_redirects": true,
      "errorType": "errorMsg",
      "errorMsg": "{\"error\":\"NO_PROFILE\",\"loggedIn\":\"false\"}"
    },
    {
      "name": "SWAPD",
      "base_url": "https://swapd.co/u/{}",
      "follow_redirects": true,
      "errorType": "status_code"
    },
    {
      "name": "Sbazar.cz",
      "base_url": "https://www.sbazar.cz/{}",
      "follow_redirects": true,
      "errorType": "status_code"
    },
    {
      "name": "Scratch",
      "base_url": "https://scratch.mit.edu/users/{}",
      "follow_redirects": true,
      "errorType": "status_code"
    },
    {
      "name": "Scribd",
      "base_url": "https://www.scribd.com/{}",
      "follow_redirects": true,
      "errorType": "errorMsg",
      "errorMsg": "Page not found"
    },
    {
      "name": "ShitpostBot5000",
      "base_url": "https://www.shitpostbot.com/user/{}",
      "follow_redirects": true,
      "errorType": "status_code"
    },
    {
      "name": "Signal",
      "base_url": "https://community.signalusers.org/u/{}",
      "follow_redirects": true,
      "errorType": "status_code"
    },
    {
      "name": "Sketchfab",
      "base_url": "https://sketchfab.com/{}",
      "follow_redirects": true,
      "errorType": "status_code"
    },
    {
      "name": "Slack",
      "base_url": "https://{}.slack.com",
      "follow_redirects": true,
      "errorType": "status_code"
    },
    {
      "name": "Slant",
      "base_url": "https://www.slant.co/users/{}",
      "follow_redirects": true,
      "errorType": "status_code"
    },
    {
      "name": "Slashdot",
      "base_url": "https://slashdot.org/~{}",
      "follow_redirects": true,
      "errorType": "errorMsg",
      "errorMsg": "user you requested does not exist"
    },
    {
      "name": "SlideShare",
      "base_url": "https://slideshare.net/{}",
      "follow_redirects": true,
      "errorType": "errorMsg",
      "errorMsg": "<title>Username available</title>"
    },
    {
      "name": "Slides",
      "base_url": "https://slides.com/{}",
      "follow_redirects": true,
      "errorType": "status_code"
    },
    {
      "name": "SmugMug",
      "base_url": "https://{}.smugmug.com",
      "follow_redirects": true,
      "errorType": "status_code"
    },
    {
      "name": "Smule",
      "base_url": "https://www.smule.com/{}",
      "follow_redirects": true,
      "errorType": "errorMsg",
      "errorMsg": "Smule | Page Not Found (404)"
    },
    {
      "name": "SoylentNews",
      "base_url": "https://soylentnews.org/~{}",
      "follow_redirects": true,
      "errorType": "errorMsg",
      "errorMsg": "The user you requested does not exist, no matter how much you wish this might be the case."
    },
    {
      "name": "Speedrun.com",
      "base_url": "https://speedrun.com/users/{}",
      "follow_redirects": true,
      "errorType": "status_code"
    },
    {
      "name": "Spells8",
      "base_url": "https://forum.spells8.com/u/{}",
      "follow_redirects": true,
      "errorType": "status_code"
    },
    {
      "name": "Splits.io",
      "base_url": "https://splits.io/users/{}",
      "follow_redirects": true,
      "errorType": "status_code"
    },
    {
      "name": "Sporcle",
      "base_url": "https://www.sporcle.com/user/{}",
      "follow_redirects": true,
      "errorType": "status_code"
    },
    {
      "name": "Sportlerfrage",
      "base_url": "https://www.sportlerfrage.net/nutzer/{}",
      "follow_redirects": true,
      "errorType": "status_code"
    },
    {
      "name": "SportsRU",
      "base_url": "https://www.sports.ru/profile/{}/",
      "follow_redirects": true,
      "errorType": "status_code"
    },
    {
      "name": "Star Citizen",
      "base_url": "https://robertsspaceindustries.com/citizens/{}",
      "follow_redirects": true,
      "errorType": "status_code"
    },
    {
      "name": "Steam Community (Group)",
      "base_url": "https://steamcommunity.com/groups/{}",
      "follow_redirects": true,
      "errorType": "errorMsg",
      "errorMsg": "No group could be retrieved for the given URL"
    },
    {
      "name": "SublimeForum",
      "base_url": "https://forum.sublimetext.com/u/{}",
      "follow_redirects": true,
      "errorType": "status_code"
    },
    {
      "name": "TETR.IO",
      "base_url": "https://ch.tetr.io/u/{}",
      "url_probe": "https://ch.tetr.io/api/users/{}",
      "follow_redirects": true,
      "errorType": "status_code"
    },
    {
      "name": "Tiendanube",
      "base_url": "https://{}.mitiendanube.com/",
      "follow_redirects": true,
      "errorType": "status_code"
    },
    {
      "name": "Topcoder",
      "base_url": "https://profiles.topcoder.com/{}/",
      "url_probe": "https://api.topcoder.com/v5/members/{}",
      "follow_redirects": true,
      "errorType": "status_code"
    },
    {
      "name": "TRAKTRAIN",
      "base_url": "https://traktrain.com/{}",
      "follow_redirects": true,
<<<<<<< HEAD
      "errorType": "status_code"
=======
      "errorType": "status_code",
      "errorCode": 404
    },
    {
      "name": "Monzo Bank",
      "base_url": "https://monzo.me/{}",
      "follow_redirects": true,
      "errorType": "errorMsg",
      "errorMsg": "<title>Monzo.me – Send money instantly through a link</title>"
>>>>>>> 487288b2
    }
    ]
}<|MERGE_RESOLUTION|>--- conflicted
+++ resolved
@@ -1904,11 +1904,7 @@
       "name": "TRAKTRAIN",
       "base_url": "https://traktrain.com/{}",
       "follow_redirects": true,
-<<<<<<< HEAD
-      "errorType": "status_code"
-=======
-      "errorType": "status_code",
-      "errorCode": 404
+      "errorType": "status_code"
     },
     {
       "name": "Monzo Bank",
@@ -1916,7 +1912,6 @@
       "follow_redirects": true,
       "errorType": "errorMsg",
       "errorMsg": "<title>Monzo.me – Send money instantly through a link</title>"
->>>>>>> 487288b2
     }
     ]
 }